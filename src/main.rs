--- conflicted
+++ resolved
@@ -63,22 +63,7 @@
 
     match url.scheme() {
         "ftp" => rftp::download(url, file_name, quiet_mode),
-<<<<<<< HEAD
-        "http" | "https" => {
-            http::download(url, quiet_mode, file_name, resume_download, multithread)
-        }
-        _ => utils::gen_error("unsupported url scheme".to_owned()),
-    };
-
-    match task {
-        Ok(_) => {}
-        Err(e) => {
-            eprintln!("Got error: {}", e.description());
-            process::exit(1);
-=======
         "http" | "https" => http::download(url, quiet_mode, file_name, resume_download),
         _ => utils::gen_error(format!("unsupported url scheme '{}'", url.scheme())),
->>>>>>> abfeba23
-
     }
 }